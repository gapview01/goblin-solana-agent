--- conflicted
+++ resolved
@@ -1,12 +1,8 @@
-<<<<<<< HEAD
-=======
 # planner/planner.py
->>>>>>> 88876689
 import os
 from openai import OpenAI
 from openai import APIConnectionError, AuthenticationError, OpenAIError
 
-<<<<<<< HEAD
 API_KEY = (os.getenv("OPENAI_API_KEY") or "").strip()
 PROJECT = (os.getenv("OPENAI_PROJECT") or "").strip()
 ORG     = (os.getenv("OPENAI_ORG") or "").strip() or None
@@ -49,7 +45,7 @@
         return f"Planner error: {e}"
     except Exception as e:
         return f"Planner error (unexpected): {e}"
-=======
+      
 client = OpenAI()  # reads OPENAI_API_KEY
 MODEL = os.getenv("OPENAI_MODEL", "gpt-5")  # or gpt-5-mini
 
@@ -63,5 +59,4 @@
         reasoning_effort="minimal",   # ok; remove if SDK complains
         # verbosity="low",            # comment out if you get a param error
     )
-    return (resp.choices[0].message.content or "").strip()
->>>>>>> 88876689
+    return (resp.choices[0].message.content or "").strip()
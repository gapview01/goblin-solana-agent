from flask import Flask, request, jsonify
import os
import threading
import requests
<<<<<<< HEAD
from wallet.agent_wallet import stake_sol, unstake_sol
=======
import json
import re
>>>>>>> 40e97c19
import time
import hmac
import hashlib
import json

from wallet.agent_wallet import swap_tokens

# OpenAI: current client pattern
try:
    from openai import OpenAI
    client = OpenAI(api_key=os.getenv("OPENAI_API_KEY"))
    use_new_client = True
except Exception:
    import openai
    openai.api_key = os.getenv("OPENAI_API_KEY")
    use_new_client = False

app = Flask(__name__)
EXECUTOR_URL = (os.getenv("EXECUTOR_URL") or "").rstrip("/")

SECRET_APPROVAL_KEY = os.getenv("SECRET_APPROVAL_KEY", "dev").encode()
SLACK_BOT_TOKEN = os.getenv("SLACK_BOT_TOKEN", "")
SLACK_APPROVAL_CHANNEL = os.getenv("SLACK_APPROVAL_CHANNEL", "")
EXECUTOR_URL = os.getenv("EXECUTOR_URL", "http://localhost:5000")
APPROVAL_TOKEN_TTL = int(os.getenv("APPROVAL_TOKEN_TTL", "300"))


def _sign_payload(from_mint: str, to_mint: str, amount: float, expires: int) -> str:
    msg = json.dumps(
        {
            "from_mint": from_mint,
            "to_mint": to_mint,
            "amount": amount,
            "expires": expires,
        },
        separators=(",", ":"),
    )
    return hmac.new(SECRET_APPROVAL_KEY, msg.encode(), hashlib.sha256).hexdigest()


def _verify_payload(data: dict) -> bool:
    token = data.get("token")
    expires = data.get("expires")
    if not token or not expires:
        return False
    if time.time() > expires:
        return False
    expected = _sign_payload(
        data.get("from_mint"), data.get("to_mint"), data.get("amount"), expires
    )
    return hmac.compare_digest(expected, token)


def _post_slack_approval(from_mint: str, to_mint: str, amount: float) -> None:
    """Send an approval request to Slack."""
    expires = int(time.time()) + APPROVAL_TOKEN_TTL
    token = _sign_payload(from_mint, to_mint, amount, expires)
    payload = {
        "from_mint": from_mint,
        "to_mint": to_mint,
        "amount": amount,
        "expires": expires,
        "token": token,
    }
    blocks = [
        {
            "type": "section",
            "text": {
                "type": "mrkdwn",
                "text": f"Swap request: {amount} SOL\n{from_mint} → {to_mint}",
            },
        },
        {
            "type": "actions",
            "elements": [
                {
                    "type": "button",
                    "text": {"type": "plain_text", "text": "Approve"},
                    "style": "primary",
                    "value": json.dumps(payload),
                    "action_id": "approve",
                },
                {
                    "type": "button",
                    "text": {"type": "plain_text", "text": "Deny"},
                    "style": "danger",
                    "value": "deny",
                    "action_id": "deny",
                },
            ],
        },
    ]
    headers = {"Authorization": f"Bearer {SLACK_BOT_TOKEN}"}
    requests.post(
        "https://slack.com/api/chat.postMessage",
        headers=headers,
        json={
            "channel": SLACK_APPROVAL_CHANNEL,
            "text": "Swap approval required",
            "blocks": blocks,
        },
        timeout=10,
    )

@app.route("/ping")
def ping():
    return "pong", 200


@app.route("/stake", methods=["POST"])
def stake_handler():
    data = request.get_json(force=True)
    protocol = data.get("protocol")
    amount_lamports = data.get("amountLamports")
    result = stake_sol(protocol, int(amount_lamports))
    return jsonify(result), 200


@app.route("/unstake", methods=["POST"])
def unstake_handler():
    data = request.get_json(force=True)
    protocol = data.get("protocol")
    amount_lamports = data.get("amountLamports")
    result = unstake_sol(protocol, int(amount_lamports))
    return jsonify(result), 200

@app.route("/slack/events", methods=["POST"])
def slack_events():
    # Slack URL verification (JSON)
    if request.is_json:
        data = request.get_json(silent=True)
        if data and data.get("type") == "url_verification":
            return jsonify({"challenge": data["challenge"]})

    if request.form.get("command") == "/goblin":
        user_text = (request.form.get("text") or "").strip()
        response_url = request.form.get("response_url")
        user_name = request.form.get("user_name") or "you"
        lower_text = user_text.lower()

        if lower_text.startswith("balance"):
            def run_balance():
                try:
                    resp = requests.post(f"{EXECUTOR_URL}/balance", timeout=10)
                    data = resp.json()
                    sol = data.get("SOL") or data.get("sol") or data
                    reply = f"Balance: {sol} SOL"
                except Exception as e:
                    reply = f"Error fetching balance: {e}"
                try:
                    requests.post(response_url, json={"response_type": "ephemeral", "text": reply}, timeout=10)
                except Exception:
                    pass
            threading.Thread(target=run_balance, daemon=True).start()
            return jsonify({"response_type": "ephemeral", "text": "🧠 Goblin is thinking…"}), 200

        if lower_text.startswith("quote"):
            m = re.match(r"quote\s+([A-Za-z0-9]+)->([A-Za-z0-9]+)\s+([0-9.]+)", user_text)
            def run_quote():
                try:
                    if not m:
                        raise ValueError("Could not parse quote command")
                    frm, to, amount = m.groups()
                    payload = {"from": frm, "to": to, "amount": float(amount)}
                    resp = requests.post(f"{EXECUTOR_URL}/quote", json=payload, timeout=10)
                    reply = "Best route:\n```" + json.dumps(resp.json(), indent=2) + "```"
                except Exception as e:
                    reply = f"Error fetching quote: {e}"
                try:
                    requests.post(response_url, json={"response_type": "ephemeral", "text": reply}, timeout=10)
                except Exception:
                    pass
            threading.Thread(target=run_quote, daemon=True).start()
            return jsonify({"response_type": "ephemeral", "text": "🧠 Goblin is thinking…"}), 200

        if lower_text.startswith("swap"):
            m = re.match(r"swap\s+([A-Za-z0-9]+)->([A-Za-z0-9]+)\s+([0-9.]+)", user_text)
            def run_swap():
                try:
                    if not m:
                        raise ValueError("Could not parse swap command")
                    frm, to, amount = m.groups()
                    payload = {"from": frm, "to": to, "amount": float(amount)}
                    resp = requests.post(f"{EXECUTOR_URL}/swap", json=payload, timeout=10)
                    data = resp.json()
                    if data.get("requiresApproval"):
                        token = data.get("approvalToken") or data.get("token") or ""
                        msg = {
                            "response_type": "ephemeral",
                            "text": f"Swap {frm}->{to} {amount} requires approval.",
                            "blocks": [
                                {
                                    "type": "actions",
                                    "elements": [
                                        {
                                            "type": "button",
                                            "text": {"type": "plain_text", "text": "Approve"},
                                            "style": "primary",
                                            "value": token,
                                            "action_id": "approve_swap",
                                        },
                                        {
                                            "type": "button",
                                            "text": {"type": "plain_text", "text": "Deny"},
                                            "style": "danger",
                                            "value": token,
                                            "action_id": "deny_swap",
                                        },
                                    ],
                                }
                            ],
                        }
                        requests.post(response_url, json=msg, timeout=10)
                    else:
                        reply = "Swap result:\n```" + json.dumps(data, indent=2) + "```"
                        requests.post(response_url, json={"response_type": "ephemeral", "text": reply}, timeout=10)
                except Exception as e:
                    try:
                        requests.post(response_url, json={"response_type": "ephemeral", "text": f"Error executing swap: {e}"}, timeout=10)
                    except Exception:
                        pass
            threading.Thread(target=run_swap, daemon=True).start()
            return jsonify({"response_type": "ephemeral", "text": "🧠 Goblin is thinking…"}), 200

        def run_llm():
            try:
                system_prompt = (
                    "You are Goblin, a witty GPT-5-class DeFi strategist. "
                    "Reason step-by-step internally, then give a concise plan. "
                    "State risks. Keep replies under 180 words. Use markdown."
                )
                if use_new_client:
                    resp = client.chat.completions.create(
                        model="gpt-5",
                        messages=[
                            {"role": "system", "content": system_prompt},
                            {"role": "user", "content": user_text},
                        ],
                    )
                    reply = resp.choices[0].message.content
                else:
                    resp = openai.ChatCompletion.create(
                        model="gpt-5",
                        messages=[
                            {"role": "system", "content": system_prompt},
                            {"role": "user", "content": user_text},
                        ],
                    )
                    reply = resp["choices"][0]["message"]["content"]
            except Exception as e:
                reply = f"🤕 Error generating plan: {e}"
            try:
                requests.post(
                    response_url,
                    json={
                        "response_type": "in_channel",
                        "text": f"🧙 Goblin to @{user_name}:\n{reply}",
                    },
                    timeout=10,
                )
            except Exception:
                pass
        threading.Thread(target=run_llm, daemon=True).start()
        return jsonify({"response_type": "ephemeral", "text": "🧠 Goblin is thinking… I’ll post the plan here shortly."}), 200

    return "ok", 200

@app.route("/slack/actions", methods=["POST"])
def slack_actions():
    payload = request.form.get("payload")
    if not payload:
        return "", 200
    try:
        data = json.loads(payload)
        actions = data.get("actions") or []
        if not actions:
            return "", 200
        action = actions[0]
        value = action.get("value")
        response_url = data.get("response_url")

        def handle():
            if action.get("action_id") == "approve_swap":
                try:
                    resp = requests.post(f"{EXECUTOR_URL}/swap", json={"approvalToken": value}, timeout=10)
                    reply = "Swap executed:\n```" + json.dumps(resp.json(), indent=2) + "```"
                except Exception as e:
                    reply = f"Error executing swap: {e}"
            else:
                reply = "Swap denied."
            try:
                requests.post(response_url, json={"response_type": "ephemeral", "text": reply}, timeout=10)
            except Exception:
                pass

        threading.Thread(target=handle, daemon=True).start()
    except Exception:
        pass
    return "", 200

    return "ok", 200


@app.route("/swap", methods=["POST"])
def swap_route():
    data = request.get_json(force=True)
    from_mint = data.get("from_mint")
    to_mint = data.get("to_mint")
    amount = float(data.get("amount", 0))
    token = data.get("token")

    if token:
        if not _verify_payload(data):
            return jsonify({"error": "invalid or expired token"}), 403
        result = swap_tokens(from_mint, to_mint, amount, force=True)
        if "signature" in result:
            return jsonify({"txSignature": result["signature"]}), 200
        return jsonify({"error": "swap failed"}), 500

    if amount > 5:
        _post_slack_approval(from_mint, to_mint, amount)
        return jsonify({"requires_human_approval": True}), 202

    result = swap_tokens(from_mint, to_mint, amount)
    if "signature" in result:
        return jsonify({"txSignature": result["signature"]}), 200
    return jsonify(result), 400


@app.route("/slack/interactive", methods=["POST"])
def slack_interactive():
    payload_raw = request.form.get("payload", "{}")
    try:
        payload = json.loads(payload_raw)
    except Exception:
        return "", 400
    action = (payload.get("actions") or [{}])[0]
    value = action.get("value")
    response_url = payload.get("response_url")

    if value == "deny":
        if response_url:
            try:
                requests.post(
                    response_url,
                    json={"text": "❌ Swap denied", "replace_original": True},
                    timeout=10,
                )
            except Exception:
                pass
        return "", 200

    try:
        data = json.loads(value)
    except Exception:
        if response_url:
            try:
                requests.post(
                    response_url,
                    json={"text": "⚠️ Invalid payload", "replace_original": True},
                    timeout=10,
                )
            except Exception:
                pass
        return "", 200

    try:
        resp = requests.post(f"{EXECUTOR_URL}/swap", json=data, timeout=20)
        result = resp.json()
        if resp.status_code == 200 and result.get("txSignature"):
            text = f"✅ Swap executed. txSignature: {result['txSignature']}"
        else:
            text = f"⚠️ Swap failed: {result.get('error', 'unknown')}"
    except Exception as e:
        text = f"⚠️ Swap failed: {e}"

    if response_url:
        try:
            requests.post(
                response_url,
                json={"text": text, "replace_original": True},
                timeout=10,
            )
        except Exception:
            pass

    return "", 200<|MERGE_RESOLUTION|>--- conflicted
+++ resolved
@@ -2,12 +2,9 @@
 import os
 import threading
 import requests
-<<<<<<< HEAD
 from wallet.agent_wallet import stake_sol, unstake_sol
-=======
 import json
 import re
->>>>>>> 40e97c19
 import time
 import hmac
 import hashlib
